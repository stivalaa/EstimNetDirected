--- conflicted
+++ resolved
@@ -118,51 +118,30 @@
     if (v == i || v == j)
       continue;
     /*removed as slows significantly: assert(isArc(g,i,v)); */
-<<<<<<< HEAD
     update_twopath_entry(g->outTwoPathHashTab, v, j, incval);
     update_twopath_entry(g->outTwoPathHashTab, j, v, incval);
-=======
-    g->outTwoPathMatrix[INDEX2D(v, j, g->num_nodes)] += incval;
-    g->outTwoPathMatrix[INDEX2D(j, v, g->num_nodes)] += incval;
->>>>>>> 32f96827
   }
   for (k = 0; k < g->indegree[j]; k++) {
     v = g->revarclist[j][k];
     if (v == i || v == j)
       continue;
     /*removed as slows significantly: assert(isArc(g,v,j)); */
-<<<<<<< HEAD
     update_twopath_entry(g->inTwoPathHashTab, v, i, incval);
     update_twopath_entry(g->inTwoPathHashTab, i, v, incval);
-=======
-    g->inTwoPathMatrix[INDEX2D(v, i, g->num_nodes)] += incval;
-    g->inTwoPathMatrix[INDEX2D(i, v, g->num_nodes)] += incval;
->>>>>>> 32f96827
   }
   for (k = 0; k < g->indegree[i]; k++)  {
     v = g->revarclist[i][k];
     if (v == i || v == j)
       continue;
-<<<<<<< HEAD
-    /*removed as slows significantly: assert(isArc(g,v,i)); */
+    /*removed as slows significantly: assert(isArc(g,v,i));*/
     update_twopath_entry(g->mixTwoPathHashTab, v, j, incval);
-
-=======
-    /*removed as slows significantly: assert(isArc(g,v,i));*/
-    g->mixTwoPathMatrix[INDEX2D(v, j, g->num_nodes)]+=incval;
->>>>>>> 32f96827
   }
   for (k = 0; k < g->outdegree[j]; k++) {
     v = g->arclist[j][k];
     if (v == i || v == j)
       continue;
-<<<<<<< HEAD
-    /*removed as slows significantly: assert(isArc(g,j,v)); */
+    /*removed as slows significantly: assert(isArc(g,j,v));*/
     update_twopath_entry(g->mixTwoPathHashTab, i, v, incval);
-=======
-    /*removed as slows significantly: assert(isArc(g,j,v));*/
-    g->mixTwoPathMatrix[INDEX2D(i, v, g->num_nodes)] += incval;
->>>>>>> 32f96827
   }
 }
 
