# vim:ft=config
##############################################################################
#
# example setting file for EstimNetDirected
#
#  note parameter and attribute names are not case sensitive (but filenames are)
#

isBipartite = True # two-mode network
isDirected = False # undirected network

################## Algorithm constants #######################################

useBorisenkoUpdate = True # use the Borisenko et al. (2019) update algorithm

useIFDsampler = True


samplerSteps= 1000 # sampler iterations (per algorithm step)
 
Ssteps =100 # steps of Algorithm S 


EEsteps= 1500 # steps of Algorithm EE. 
EEinnerSteps = 100 # inner iterations of Algorithm EE 


outputSimulatedNetwork = True  # write the simulated network to file

computeStats = True # compute observed sufficient statistics

################## Input filenames ###########################################


# Network in Pajek arc list format. In the Pajek format *vertices at
# top, then followed by one line for each vertex (just vertex number)
# [note this part is optional for EstimeNetDirected] then *edges
# followed by edges list one per line.

arclistFile = ../../../Test/TestChangeStatsBipartite/robertson_pollinators_bipartite.net

# Attribute files
# binattr_file for binary attributes (0 or 1 only)
# catattr_file for categorical attributes (any integer)
# The format of the file is a header line with whitespace
# delimited attribute names, and each subsequent line
# the attribute values for each attribute.
# The first line (after the header) has the values for
# node 0, then the next line node 1, and so on.
# 
# E.g.:
#
# gender class
# 0      1
# 1      2
# 1      3

#binattrFile = 

################## Output filenames ##########################################

#
# Output filenames are constructed from the prefix specified here,
# with _<rank>.txt added, where <rank> is the MPI rank (task number).
# So e.g. if thetaFilePrefix = theta then the output files are theta_0.txt etc.
#

# Theta (estimated parameter) values output file prefix

thetaFilePrefix = theta_ifd_robertson_pollinators

# dzA (statistics deltas, which should osciallate about zero at equilibrium)
# values output file prefix 

dzAFilePrefix = dzA_ifd_robertson_pollinators

# Pajek .net file prefix for simulatd network at the end of the EE MCMC process.

simNetFilePrefix = sim_ifd_robertson_pollinators


# prefix for observed network statistics

observedStatsFilePrefix = obs_stats_ifd_robertson_pollinators


################## Parameters to estimate ####################################

#
# Structural parameters
#

# There are no mode B isolates

## GoF simulation shows this is not really a converged model:
##structParams =  { Edge, BipartiteIsolatesA,  BipartiteAltStarsA(4.0),  BipartiteAltKCyclesA(2.0), BipartiteAltKCyclesB(4.0), BipartiteAltK4CyclesA(2.0), BipartiteAltK4CyclesB(4.0)}

##Does not converge:
#structParams =  { Edge, Isolates, BipartiteAltStarsA(5.0), BipartiteAltStarsB(5.0), BipartiteAltKCyclesA(5.0), BipartiteAltKCyclesB(5.0)}

## Very slow (31 hours estimation) and GoF simulation shows not converged:
#structParams =  { Edge, BipartiteIsolatesA,  BipartiteAltStarsA(5.0), BipartiteAltStarsB(5.0), BipartiteFourCyclesNodePowerA(5), BipartiteFourCyclesNodePowerB(5) }

<<<<<<< HEAD
## GoF sim bad, estim. diagnostic sim plot shows bad mode A degree fit
## and dzA plot not good on BipartiteAltStarsB(5):
#structParams =  { Edge,  BipartiteAltStarsA(2.0), BipartiteAltStarsB(5.0) }

## does not converge:
#structParams =  { Edge,  BipartiteAltStarsA(10.0), BipartiteAltStarsB(2.0) }

## GoF sim bad, estim. diagnostic sim plot shows bad mode A degree fit
## and dzA plot not good on BipartiteAltStarsB(5):
#structParams =  { Edge,  BipartiteAltStarsA(10.0), BipartiteAltStarsB(5.0) }

## GoF sim bad, but estim. diagnostic sim plot shows better mode A degree fit
## than without BipartieIsolatesA, but bad fit on dsp;
## and dzA plot very bad on BipartiteAltStarsB(5):
#structParams =  { Edge, BipartiteIsolatesA,  BipartiteAltStarsA(10.0), BipartiteAltStarsB(5.0) }

## does not converge:
#structParams =  { Edge, BipartiteIsolatesA,  BipartiteAltStarsA(10.0), BipartiteAltStarsB(2.0) }

## estim. diagnostic plots better (except dsp); sim gof converges (after 
## increasing interval); sim gof ok on degrees, deodesic, giant component,
## bad on dsp and four-cycles:
#structParams =  { Edge, BipartiteIsolatesA,  BipartiteAltStarsA(10.0), BipartiteAltStarsB(10.0) }

## bad sim gof on BipartiteAltKCyclesA(2) and BipartiteAltStarsB(10):
#structParams =  { Edge, BipartiteIsolatesA,  BipartiteAltStarsA(10.0), BipartiteAltStarsB(10.0), BipartiteAltKCyclesA(2.0) }

## bad sim gof on BipartiteAltKCyclesA(10) (converges to lower than obs):
#structParams =  { Edge, BipartiteIsolatesA,  BipartiteAltStarsA(10.0), BipartiteAltStarsB(10.0), BipartiteAltKCyclesA(10.0) }

## does not converge:
#structParams =  { Edge, BipartiteIsolatesA,  BipartiteAltStarsA(10.0), BipartiteAltStarsB(10.0), BipartiteAltKCyclesB(10.0) }

## estim.diagnostic sim plot showing likely not converged (very high variance)
## and theta plot shows BipartiteAltStarsA.10 not converegd;
## and dzA plot bad on BipartieAltStarsB.10; gof sim bad
##structParams =  { Edge, BipartiteIsolatesA,  BipartiteAltStarsA(10.0), BipartiteAltStarsB(10.0), BipartiteAltKCyclesB(2.0) }

## estim.diagnostic sim plot showing likely not converged (very high variance)
## and theta plot shows BipartiteAltStarsA.10 (and all oters) not converegd;
## and dzA plot bad on BipartieAltStarsB.10 and BipartitIsolatesA; gof sim bad
#structParams =  { Edge, BipartiteIsolatesA,  BipartiteAltStarsA(10.0), BipartiteAltStarsB(10.0), BipartiteAltKCyclesB(5.0) }

## estim.diagnostic sim plot showing likely not converged (very high variance)
## and theta plot shows BipartiteAltStarsA.10 (and all oters) not converegd;
## and dzA plot bad on BipartieAltStarsB.10 and BipartitIsolatesA; gof sim bad
#structParams =  { Edge, BipartiteIsolatesA,  BipartiteAltStarsA(10.0), BipartiteAltStarsB(10.0), BipartiteAltKCyclesB(5.0), BipartiteAltKCyclesA(5) }

## estim.diagnostic sim plot showing likely not converged (very high variance)
## and theta plot shows BipartiteAltStarsA.10 (and all oters) not converegd;
## and dzA plot bad on BipartieAltStarsB.10 and BipartitIsolatesA; gof sim bad
#structParams =  { Edge, BipartiteIsolatesA,  BipartiteAltStarsA(10.0), BipartiteAltStarsB(10.0), BipartiteAltKCyclesB(10.0), BipartiteAltKCyclesA(10) }

## estim. diagnostic plots OK (although theta very noisy) but gof sim plot
## shows not converged BipartiteAltStarsA(10) and BipartiteIsolatesA OK but
## BipartiteAltStarsB(10) and both four-cycles-node-power significantly 
## higher observed than simulated
structParams =  { Edge, BipartiteIsolatesA,  BipartiteAltStarsA(10.0), BipartiteAltStarsB(10.0), BipartiteFourCyclesNodePowerA(2), BipartiteFourCyclesNodePowerB(2) }
=======
## Very slow (31 hours estimation) and GoF simulation shows not converged:
structParams =  { Edge, BipartiteAltStarsA(2.0), BipartiteAltStarsB(5.0), BipartiteFourCyclesNodePowerA(5), BipartiteFourCyclesNodePowerB(5) }
>>>>>>> 0273ff8f


#
# Attribute parameters
#

#attrParams = {Matching(value), MatchingReciprocity(value)}

<|MERGE_RESOLUTION|>--- conflicted
+++ resolved
@@ -101,7 +101,9 @@
 ## Very slow (31 hours estimation) and GoF simulation shows not converged:
 #structParams =  { Edge, BipartiteIsolatesA,  BipartiteAltStarsA(5.0), BipartiteAltStarsB(5.0), BipartiteFourCyclesNodePowerA(5), BipartiteFourCyclesNodePowerB(5) }
 
-<<<<<<< HEAD
+## Very slow (31 hours estimation) and GoF simulation shows not converged:
+#structParams =  { Edge, BipartiteAltStarsA(2.0), BipartiteAltStarsB(5.0), BipartiteFourCyclesNodePowerA(5), BipartiteFourCyclesNodePowerB(5) }
+
 ## GoF sim bad, estim. diagnostic sim plot shows bad mode A degree fit
 ## and dzA plot not good on BipartiteAltStarsB(5):
 #structParams =  { Edge,  BipartiteAltStarsA(2.0), BipartiteAltStarsB(5.0) }
@@ -160,10 +162,7 @@
 ## BipartiteAltStarsB(10) and both four-cycles-node-power significantly 
 ## higher observed than simulated
 structParams =  { Edge, BipartiteIsolatesA,  BipartiteAltStarsA(10.0), BipartiteAltStarsB(10.0), BipartiteFourCyclesNodePowerA(2), BipartiteFourCyclesNodePowerB(2) }
-=======
-## Very slow (31 hours estimation) and GoF simulation shows not converged:
-structParams =  { Edge, BipartiteAltStarsA(2.0), BipartiteAltStarsB(5.0), BipartiteFourCyclesNodePowerA(5), BipartiteFourCyclesNodePowerB(5) }
->>>>>>> 0273ff8f
+
 
 
 #
